[package]
name = "argmin"
version = "0.1.8"
authors = ["Stefan Kroboth <stefan.kroboth@gmail.com>"]
edition = "2018"
license = "MIT OR Apache-2.0"
description = "A pure Rust toolbox/framework for numerical optimization"
documentation = "https://argmin-rs.github.io/argmin/argmin/"
homepage = "https://github.com/argmin-rs/argmin"
repository = "https://github.com/argmin-rs/argmin"
readme = "README.md"
keywords = ["optimization", "math", "science", "HPC"]
categories = ["science"]
#license-file = "LICENSE-APACHE"
exclude = [
	".travis.yml",
	"push_docs",
]

[dependencies]
<<<<<<< HEAD
argmin_core = { path = "../argmin-core"}
argmin_codegen = { path = "../argmin-codegen"}
argmin_testfunctions = { path = "../argmin-testfunctions" }
# argmin_core = { git = "https://github.com/argmin-rs/argmin-core.git", branch = "master"}
# argmin_codegen = { git = "https://github.com/argmin-rs/argmin-codegen.git", branch = "master"}
# argmin_testfunctions = { git = "https://github.com/argmin-rs/argmin-testfunctions.git", branch = "master"}
#argmin_core = "0.1.7"
#argmin_codegen = "0.1.7"
#argmin_testfunctions = "0.1.1"
rand = "0.6.1"
=======
# argmin_core = { path = "../argmin-core"}
# argmin_codegen = { path = "../argmin-codegen"}
# argmin_testfunctions = { path = "../argmin-testfunctions" }
argmin_core = { git = "https://github.com/argmin-rs/argmin-core.git", branch = "master"}
argmin_codegen = { git = "https://github.com/argmin-rs/argmin-codegen.git", branch = "master"}
argmin_testfunctions = { git = "https://github.com/argmin-rs/argmin-testfunctions.git", branch = "master"}
# argmin_core = "0.1.8"
# argmin_codegen = "0.1.8"
# argmin_testfunctions = "0.1.1"
rand = { version = "0.6.1", features = ["serde1"] }
rand_xorshift = { version = "0.1.1", features = ["serde1"] }
>>>>>>> c47a866a
serde = { version = "1.0", features = ["derive", "rc"] }

[dev-dependencies]
ndarray = { version = "0.12.1", features = ["serde-1"] }
ndarray-linalg = { version = "0.10.0", features = ["openblas"] }
gnuplot = "0.0.27"
paste = "0.1.4"


[features]
default = []
ctrlc = ["argmin_core/ctrlc"]
ndarrayl = ["argmin_core/ndarrayl"]

[badges]
travis-ci = { repository = "argmin-rs/argmin", branch = "master" }<|MERGE_RESOLUTION|>--- conflicted
+++ resolved
@@ -18,30 +18,17 @@
 ]
 
 [dependencies]
-<<<<<<< HEAD
 argmin_core = { path = "../argmin-core"}
 argmin_codegen = { path = "../argmin-codegen"}
 argmin_testfunctions = { path = "../argmin-testfunctions" }
-# argmin_core = { git = "https://github.com/argmin-rs/argmin-core.git", branch = "master"}
-# argmin_codegen = { git = "https://github.com/argmin-rs/argmin-codegen.git", branch = "master"}
-# argmin_testfunctions = { git = "https://github.com/argmin-rs/argmin-testfunctions.git", branch = "master"}
-#argmin_core = "0.1.7"
-#argmin_codegen = "0.1.7"
-#argmin_testfunctions = "0.1.1"
-rand = "0.6.1"
-=======
-# argmin_core = { path = "../argmin-core"}
-# argmin_codegen = { path = "../argmin-codegen"}
-# argmin_testfunctions = { path = "../argmin-testfunctions" }
-argmin_core = { git = "https://github.com/argmin-rs/argmin-core.git", branch = "master"}
-argmin_codegen = { git = "https://github.com/argmin-rs/argmin-codegen.git", branch = "master"}
-argmin_testfunctions = { git = "https://github.com/argmin-rs/argmin-testfunctions.git", branch = "master"}
+#argmin_core = { git = "https://github.com/argmin-rs/argmin-core.git", branch = "master"}
+#argmin_codegen = { git = "https://github.com/argmin-rs/argmin-codegen.git", branch = "master"}
+#argmin_testfunctions = { git = "https://github.com/argmin-rs/argmin-testfunctions.git", branch = "master"}
 # argmin_core = "0.1.8"
 # argmin_codegen = "0.1.8"
 # argmin_testfunctions = "0.1.1"
 rand = { version = "0.6.1", features = ["serde1"] }
 rand_xorshift = { version = "0.1.1", features = ["serde1"] }
->>>>>>> c47a866a
 serde = { version = "1.0", features = ["derive", "rc"] }
 
 [dev-dependencies]
